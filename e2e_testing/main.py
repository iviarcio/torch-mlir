# Part of the LLVM Project, under the Apache License v2.0 with LLVM Exceptions.
# See https://llvm.org/LICENSE.txt for license information.
# SPDX-License-Identifier: Apache-2.0 WITH LLVM-exception
# Also available under a BSD-style license. See LICENSE.

import argparse
import re
import sys

from torch_mlir_e2e_test.framework import run_tests
from torch_mlir_e2e_test.reporting import report_results
from torch_mlir_e2e_test.registry import GLOBAL_TEST_REGISTRY


# Available test configs.
from torch_mlir_e2e_test.configs import (
    LazyTensorCoreTestConfig,
    LinalgOnTensorsBackendTestConfig,
    StablehloBackendTestConfig,
    NativeTorchTestConfig,
    TcpBackendTestConfig,
    TorchScriptTestConfig,
    TosaBackendTestConfig,
    TorchDynamoTestConfig,
)

from torch_mlir_e2e_test.linalg_on_tensors_backends.refbackend import RefBackendLinalgOnTensorsBackend
<<<<<<< HEAD
from torch_mlir_e2e_test.stablehlo_backends.linalg_on_tensors import LinalgOnTensorsStablehloBackend
from torch_mlir_e2e_test.tcp_backends.linalg_on_tensors import LinalgOnTensorsTcpBackend
=======
>>>>>>> 3d974ed9
from torch_mlir_e2e_test.tosa_backends.linalg_on_tensors import LinalgOnTensorsTosaBackend

from .xfail_sets import (
    LINALG_XFAIL_SET,
    MAKE_FX_TOSA_PASS_SET,
    STABLEHLO_PASS_SET,
    STABLEHLO_CRASHING_SET,
    TCP_PASS_SET,
    TOSA_PASS_SET,
    LTC_XFAIL_SET,
    LTC_CRASHING_SET,
    TORCHDYNAMO_XFAIL_SET,
    TORCHDYNAMO_CRASHING_SET
)

# Import tests to register them in the global registry.
from torch_mlir_e2e_test.test_suite import register_all_tests
register_all_tests()

def _get_argparse():
<<<<<<< HEAD
    config_choices = ["native_torch", "torchscript", "linalg", "stablehlo", "tcp", "make_fx_tosa", "tosa", "lazy_tensor_core", "torchdynamo"]
=======
    config_choices = ["native_torch", "torchscript", "linalg", "make_fx_tosa", "tosa", "lazy_tensor_core", "torchdynamo"]
>>>>>>> 3d974ed9
    parser = argparse.ArgumentParser(description="Run torchscript e2e tests.")
    parser.add_argument("-c", "--config",
        choices=config_choices,
        default="linalg",
        help=f"""
Meaning of options:
"linalg": run through torch-mlir"s default Linalg-on-Tensors backend.
<<<<<<< HEAD
"stablehlo": run through torch-mlir"s default StableHLO backend.
"tcp": run through torch-mlir's default TCP backend.
=======
>>>>>>> 3d974ed9
"tosa": run through torch-mlir"s default TOSA backend.
"native_torch": run the torch.nn.Module as-is without compiling (useful for verifying model is deterministic; ALL tests should pass in this configuration).
"torchscript": compile the model to a torch.jit.ScriptModule, and then run that as-is (useful for verifying TorchScript is modeling the program correctly).
"lazy_tensor_core": run the model through the Lazy Tensor Core frontend and execute the traced graph.
"torchdynamo": run the model through the TorchDynamo frontend and execute the graph using Linalg-on-Tensors.
""")
    parser.add_argument("-f", "--filter", default=".*", help="""
Regular expression specifying which tests to include in this run.
""")
    parser.add_argument("-v", "--verbose",
                        default=False,
                        action="store_true",
                        help="report test results with additional detail")
    parser.add_argument("-s", "--sequential",
                        default=False,
                        action="store_true",
                        help="""Run tests sequentially rather than in parallel.
This can be useful for debugging, since it runs the tests in the same process,
which make it easier to attach a debugger or get a stack trace.""")
    parser.add_argument("--crashing_tests_to_not_attempt_to_run_and_a_bug_is_filed",
                        metavar="TEST", type=str, nargs="+",
                        help="A set of tests to not attempt to run, since they crash and cannot be XFAILed.")
    parser.add_argument("--ignore_failures", 
                        default=False,
                        action="store_true",
                        help="return exit code 0 even if the test fails to unblock pipeline")
    return parser

def main():
    args = _get_argparse().parse_args()

    all_test_unique_names = set(
        test.unique_name for test in GLOBAL_TEST_REGISTRY)

    # Find the selected config.
    if args.config == "linalg":
        config = LinalgOnTensorsBackendTestConfig(RefBackendLinalgOnTensorsBackend())
        xfail_set = LINALG_XFAIL_SET
        crashing_set = set()
    elif args.config == "tosa":
        config = TosaBackendTestConfig(LinalgOnTensorsTosaBackend())
        xfail_set = all_test_unique_names - TOSA_PASS_SET
        crashing_set = set()
    elif args.config == 'tcp':
        config = TcpBackendTestConfig(LinalgOnTensorsTcpBackend())
        xfail_set = all_test_unique_names - TCP_PASS_SET
        crashing_set = set()
    elif args.config == "make_fx_tosa":
        config = TosaBackendTestConfig(LinalgOnTensorsTosaBackend(), use_make_fx=True)
        xfail_set = all_test_unique_names - MAKE_FX_TOSA_PASS_SET
        crashing_set = set()
    elif args.config == "native_torch":
        config = NativeTorchTestConfig()
        xfail_set = set()
        crashing_set = set()
    elif args.config == "torchscript":
        config = TorchScriptTestConfig()
        xfail_set = set()
        crashing_set = set()
    elif args.config == "lazy_tensor_core":
        config = LazyTensorCoreTestConfig()
        xfail_set = LTC_XFAIL_SET
        crashing_set = LTC_CRASHING_SET
    elif args.config == "torchdynamo":
        config = TorchDynamoTestConfig(RefBackendLinalgOnTensorsBackend())
        xfail_set = TORCHDYNAMO_XFAIL_SET
        crashing_set = TORCHDYNAMO_CRASHING_SET

    do_not_attempt = set(args.crashing_tests_to_not_attempt_to_run_and_a_bug_is_filed or []).union(crashing_set)
    available_tests = [test for test in GLOBAL_TEST_REGISTRY if test.unique_name not in do_not_attempt]
    if args.crashing_tests_to_not_attempt_to_run_and_a_bug_is_filed is not None:
        for arg in args.crashing_tests_to_not_attempt_to_run_and_a_bug_is_filed:
            if arg not in all_test_unique_names:
                print(f"ERROR: --crashing_tests_to_not_attempt_to_run_and_a_bug_is_filed argument '{arg}' is not a valid test name")
                sys.exit(1)

    # Find the selected tests, and emit a diagnostic if none are found.
    tests = [
        test for test in available_tests
        if re.match(args.filter, test.unique_name)
    ]
    if len(tests) == 0:
        print(
            f"ERROR: the provided filter {args.filter!r} does not match any tests"
        )
        print("The available tests are:")
        for test in available_tests:
            print(test.unique_name)
        sys.exit(1)

    # Run the tests.
    results = run_tests(tests, config, args.sequential, args.verbose)

    # Report the test results.
    failed = report_results(results, xfail_set, args.verbose, args.config)
    if args.ignore_failures:
        sys.exit(0)
    sys.exit(1 if failed else 0)

def _suppress_warnings():
    import warnings
    # Ignore warning due to Python bug:
    # https://stackoverflow.com/questions/4964101/pep-3118-warning-when-using-ctypes-array-as-numpy-array
    warnings.filterwarnings("ignore",
                            message="A builtin ctypes object gave a PEP3118 format string that does not match its itemsize")

if __name__ == "__main__":
    _suppress_warnings()
    main()<|MERGE_RESOLUTION|>--- conflicted
+++ resolved
@@ -25,11 +25,7 @@
 )
 
 from torch_mlir_e2e_test.linalg_on_tensors_backends.refbackend import RefBackendLinalgOnTensorsBackend
-<<<<<<< HEAD
-from torch_mlir_e2e_test.stablehlo_backends.linalg_on_tensors import LinalgOnTensorsStablehloBackend
 from torch_mlir_e2e_test.tcp_backends.linalg_on_tensors import LinalgOnTensorsTcpBackend
-=======
->>>>>>> 3d974ed9
 from torch_mlir_e2e_test.tosa_backends.linalg_on_tensors import LinalgOnTensorsTosaBackend
 
 from .xfail_sets import (
@@ -50,11 +46,7 @@
 register_all_tests()
 
 def _get_argparse():
-<<<<<<< HEAD
-    config_choices = ["native_torch", "torchscript", "linalg", "stablehlo", "tcp", "make_fx_tosa", "tosa", "lazy_tensor_core", "torchdynamo"]
-=======
-    config_choices = ["native_torch", "torchscript", "linalg", "make_fx_tosa", "tosa", "lazy_tensor_core", "torchdynamo"]
->>>>>>> 3d974ed9
+    config_choices = ["native_torch", "torchscript", "linalg", "tcp", "make_fx_tosa", "tosa", "lazy_tensor_core", "torchdynamo"]
     parser = argparse.ArgumentParser(description="Run torchscript e2e tests.")
     parser.add_argument("-c", "--config",
         choices=config_choices,
@@ -62,11 +54,7 @@
         help=f"""
 Meaning of options:
 "linalg": run through torch-mlir"s default Linalg-on-Tensors backend.
-<<<<<<< HEAD
-"stablehlo": run through torch-mlir"s default StableHLO backend.
 "tcp": run through torch-mlir's default TCP backend.
-=======
->>>>>>> 3d974ed9
 "tosa": run through torch-mlir"s default TOSA backend.
 "native_torch": run the torch.nn.Module as-is without compiling (useful for verifying model is deterministic; ALL tests should pass in this configuration).
 "torchscript": compile the model to a torch.jit.ScriptModule, and then run that as-is (useful for verifying TorchScript is modeling the program correctly).
