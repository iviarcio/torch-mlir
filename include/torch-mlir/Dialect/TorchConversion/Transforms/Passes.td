--- conflicted
+++ resolved
@@ -49,7 +49,6 @@
 }
 #endif // TORCH_MLIR_ENABLE_STABLEHLO
 
-<<<<<<< HEAD
 #ifdef TORCH_MLIR_ENABLE_TCP
 def VerifyTcpBackendContract : Pass<"torch-verify-tcp-backend-contract", "ModuleOp"> {
   let summary = "Verifies conformity to the tcp backend contract";
@@ -57,7 +56,6 @@
 }
 #endif // TORCH_MLIR_ENABLE_TCP
 
-=======
 // The following passes are for a one-off conversion of a specific kind of quantized group matmul.
 // They should not be included in default lowering flows until further along.
 def UnpackQuantTensor : Pass<"torch-unpack-quant-tensor", "func::FuncOp"> {
@@ -69,5 +67,4 @@
   let summary = "Convert torch custom quant op to linalg";
   let constructor = "mlir::torch::TorchConversion::createConvertCustomQuantOpPass()";
 }
->>>>>>> 3d974ed9
 #endif // TORCHMLIR_TORCHCONVERSION_PASSES